# Hash below were defined from numpy_api_order.txt and ufunc_api_order.txt
# When adding a new version here for a new minor release, also add the same
# version as NPY_x_y_API_VERSION in numpyconfig.h
0x00000001 = 603580d224763e58c5e7147f804dc0f5
0x00000002 = 8ecb29306758515ae69749c803a75da1
0x00000003 = bf22c0d05b31625d2a7015988d61ce5a

# Starting from here, the hash is defined from numpy_api.full_api dict
# version 4 added neighborhood iterators and PyArray_Correlate2
0x00000004 = 3d8940bf7b0d2a4e25be4338c14c3c85
0x00000005 = 77e2e846db87f25d7cf99f9d812076f0

# Version 6 (NumPy 1.6) added new iterator, half float and casting functions,
# PyArray_CountNonzero, PyArray_NewLikeArray and PyArray_MatrixProduct2.
0x00000006 = e61d5dc51fa1c6459328266e215d6987

# Version 7 (NumPy 1.7) improved datetime64, misc utilities.
0x00000007 = e396ba3912dcf052eaee1b0b203a7724

# Version 8 Added interface to MapIterObject
0x00000008 = 17321775fc884de0b1eda478cd61c74b

# Version 9 (NumPy 1.8) Added interface for partition functions,
# PyArray_NEW_ZEROED, commented out as the hash changed in
# NumPy 1.9.0 due to annotation.
#0x00000009 = 327bd114df09c2eb7a0bcc6901e2a3ed

# Version 9 (NumPy 1.9) Added function annotations.
# The interface has not changed, but the hash is different due to
# the annotations, so keep the previous version number.
0x00000009 = 982c4ebb6e7e4c194bf46b1535b4ef1b

# Version 10 (NumPy 1.10) Added PyArray_CheckAnyScalarExact
# Version 10 (NumPy 1.11) No change.
# Version 10 (NumPy 1.12) No change.
0x0000000a = 9b8bce614655d3eb02acddcb508203cb

# Version 11 (NumPy 1.13) Added PyArray_MapIterArrayCopyIfOverlap
0x0000000b = edb1ba83730c650fd9bc5772a919cda7

# Version 12 (NumPy 1.14) Added PyArray_ResolveWritebackIfCopy,
# PyArray_SetWritebackIfCopyBase and deprecated PyArray_SetUpdateIfCopyBase.
# Version 12 (NumPy 1.15) No change.
0x0000000c = a1bc756c5782853ec2e3616cf66869d8

# Version 13 (NumPy 1.16)
# Deprecate PyArray_SetNumericOps and PyArray_GetNumericOps,
# Add fields core_dim_flags and core_dim_sizes to PyUFuncObject.
# Add PyUFunc_FromFuncAndDataAndSignatureAndIdentity to ufunc_funcs_api.
# Version 13 (NumPy 1.17) No change.
# Version 13 (NumPy 1.18) No change.
# Version 13 (NumPy 1.19) No change.
<<<<<<< HEAD
# Version 13 (NumPy 1.20) No change.
0x0000000d = 5b0e8bbded00b166125974fc71e80a33
=======
0x0000000d = 5b0e8bbded00b166125974fc71e80a33

# Version 14 (NumPy 1.19) DType related API additions
0x0000000e = 17a0f366e55ec05e5c5c149123478452
>>>>>>> 2ea745b4
<|MERGE_RESOLUTION|>--- conflicted
+++ resolved
@@ -50,12 +50,8 @@
 # Version 13 (NumPy 1.17) No change.
 # Version 13 (NumPy 1.18) No change.
 # Version 13 (NumPy 1.19) No change.
-<<<<<<< HEAD
 # Version 13 (NumPy 1.20) No change.
-0x0000000d = 5b0e8bbded00b166125974fc71e80a33
-=======
 0x0000000d = 5b0e8bbded00b166125974fc71e80a33
 
 # Version 14 (NumPy 1.19) DType related API additions
-0x0000000e = 17a0f366e55ec05e5c5c149123478452
->>>>>>> 2ea745b4
+0x0000000e = 17a0f366e55ec05e5c5c149123478452