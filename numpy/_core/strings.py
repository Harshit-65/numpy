"""
This module contains a set of functions for vectorized string
operations.
"""

import numpy as np
from numpy import (
    equal, not_equal, less, less_equal, greater, greater_equal,
    add
)
from numpy._core.multiarray import _vec_string
from numpy._core.umath import (
    isalpha,
    isdigit,
    isspace,
    isalnum,
    islower,
    isupper,
    istitle,
    isdecimal,
    isnumeric,
    str_len,
    find as _find_ufunc,
    rfind as _rfind_ufunc,
    index as _index_ufunc,
    rindex as _rindex_ufunc,
    count as _count_ufunc,
    startswith as _startswith_ufunc,
    endswith as _endswith_ufunc,
    _lstrip_whitespace,
    _lstrip_chars,
    _rstrip_whitespace,
    _rstrip_chars,
    _strip_whitespace,
    _strip_chars,
    _replace,
)


__all__ = [
    # UFuncs
    "equal", "not_equal", "less", "less_equal", "greater", "greater_equal",
<<<<<<< HEAD
    "add", "isalpha", "isdigit", "isspace", "isalnum", "islower", "isupper",
    "istitle", "isdecimal", "isnumeric", "str_len", "find", "rfind", "count",
    "startswith", "endswith", "lstrip", "rstrip", "strip", "replace",

    # _vec_string - Will gradually become ufuncs as well
    "multiply", "mod", "index",
    "rindex", "decode", "encode", "expandtabs", "center",
    "ljust", "rjust", "zfill", "upper", "lower", "swapcase", "capitalize",
    "title", "join", "split", "rsplit", "splitlines",
    "partition", "rpartition", "translate",
=======
    "add", "isalpha", "isdigit", "isspace", "isdecimal", "isnumeric",
    "str_len", "find", "rfind", "index", "rindex", "count", "startswith",
    "endswith", "lstrip", "rstrip", "strip", "replace", 

    # _vec_string - Will gradually become ufuncs as well
    "isalnum", "islower", "istitle", "isupper", "multiply", "mod", "decode",
    "encode", "expandtabs", "center", "ljust", "rjust", "zfill", "upper",
    "lower", "swapcase", "capitalize", "title", "join", "split", "rsplit",
    "splitlines", "partition", "rpartition", "translate",
>>>>>>> 308273e9
]


MAX = np.iinfo(np.int64).max


def _get_num_chars(a):
    """
    Helper function that returns the number of characters per field in
    a string or unicode array.  This is to abstract out the fact that
    for a unicode array this is itemsize / 4.
    """
    if issubclass(a.dtype.type, np.str_):
        return a.itemsize // 4
    return a.itemsize


def _to_bytes_or_str_array(result, output_dtype_like):
    """
    Helper function to cast a result back into an array
    with the appropriate dtype if an object array must be used
    as an intermediary.
    """
    output_dtype_like = np.asarray(output_dtype_like)
    if result.size == 0:
        # Calling asarray & tolist in an empty array would result
        # in losing shape information
        return result.astype(output_dtype_like.dtype)
    ret = np.asarray(result.tolist())
    return ret.astype(type(output_dtype_like.dtype)(_get_num_chars(ret)))


def _clean_args(*args):
    """
    Helper function for delegating arguments to Python string
    functions.

    Many of the Python string operations that have optional arguments
    do not use 'None' to indicate a default value.  In these cases,
    we need to remove all None arguments, and those following them.
    """
    newargs = []
    for chk in args:
        if chk is None:
            break
        newargs.append(chk)
    return newargs


def multiply(a, i):
    """
    Return (a * i), that is string multiple concatenation,
    element-wise.

    Values in ``i`` of less than 0 are treated as 0 (which yields an
    empty string).

    Parameters
    ----------
    a : array_like, with `np.bytes_` or `np.str_` dtype

    i : array_like, with any integer dtype

    Returns
    -------
    out : ndarray
        Output array of str or unicode, depending on input types
    
    Examples
    --------
    >>> a = np.array(["a", "b", "c"])
    >>> np.strings.multiply(a, 3)
    array(['aaa', 'bbb', 'ccc'], dtype='<U3')
    >>> i = np.array([1, 2, 3])
    >>> np.strings.multiply(a, i)
    array(['a', 'bb', 'ccc'], dtype='<U3')
    >>> np.strings.multiply(np.array(['a']), i)
    array(['a', 'aa', 'aaa'], dtype='<U3')
    >>> a = np.array(['a', 'b', 'c', 'd', 'e', 'f']).reshape((2, 3))
    >>> np.strings.multiply(a, 3)
    array([['aaa', 'bbb', 'ccc'],
           ['ddd', 'eee', 'fff']], dtype='<U3')
    >>> np.strings.multiply(a, i)
    array([['a', 'bb', 'ccc'],
           ['d', 'ee', 'fff']], dtype='<U3')
           
    """
    a_arr = np.asarray(a)
    i_arr = np.asarray(i)
    if not issubclass(i_arr.dtype.type, np.integer):
        raise ValueError("Can only multiply by integers")
    if a_arr.dtype.kind == "T":
        return a_arr * i_arr
    out_size = _get_num_chars(a_arr) * max(int(i_arr.max()), 0)
    return _vec_string(
        a_arr, type(a_arr.dtype)(out_size), '__mul__', (i_arr,))


def mod(a, values):
    """
    Return (a % i), that is pre-Python 2.6 string formatting
    (interpolation), element-wise for a pair of array_likes of str
    or unicode.

    Parameters
    ----------
    a : array_like, with `np.bytes_` or `np.str_` dtype

    values : array_like of values
       These values will be element-wise interpolated into the string.

    Returns
    -------
    out : ndarray
        Output array of str or unicode, depending on input types
        
    """
    return _to_bytes_or_str_array(
        _vec_string(a, np.object_, '__mod__', (values,)), a)


def find(a, sub, start=0, end=None):
    """
    For each element, return the lowest index in the string where
    substring ``sub`` is found, such that ``sub`` is contained in the
    range [``start``, ``end``).

    Parameters
    ----------
    a : array_like, with `np.bytes_` or `np.str_` dtype

    sub : array_like, with `np.bytes_` or `np.str_` dtype
        The substring to search for.

    start, end : array_like, with any integer dtype
        The range to look in, interpreted as in slice notation.

    Returns
    -------
    y : ndarray
        Output array of ints

    See Also
    --------
    str.find

    Examples
    --------
    >>> a = np.array(["NumPy is a Python library"])
    >>> np.strings.find(a, "Python")
    array([11])

    """
    end = end if end is not None else MAX
    return _find_ufunc(a, sub, start, end)


def rfind(a, sub, start=0, end=None):
    """
    For each element, return the highest index in the string where
    substring ``sub`` is found, such that ``sub`` is contained in the
    range [``start``, ``end``).

    Parameters
    ----------
    a : array_like, with `np.bytes_` or `np.str_` dtype

    sub : array_like, with `np.bytes_` or `np.str_` dtype
        The substring to search for.

    start, end : array_like, with any integer dtype
        The range to look in, interpreted as in slice notation.

    Returns
    -------
    y : ndarray
        Output array of ints

    See Also
    --------
    str.rfind

    """
    end = end if end is not None else MAX
    return _rfind_ufunc(a, sub, start, end)


def index(a, sub, start=0, end=None):
    """
    Like `find`, but raises :exc:`ValueError` when the substring is not found.

    Parameters
    ----------
    a : array_like, with `np.bytes_` or `np.str_` dtype

    sub : array_like, with `np.bytes_` or `np.str_` dtype

    start, end : array_like, with any integer dtype, optional

    Returns
    -------
    out : ndarray
        Output array of ints.

    See Also
    --------
    find, str.index

    Examples
    --------
    >>> a = np.array(["Computer Science"])
    >>> np.strings.index(a, "Science", start=0, end=None)
    array([9])

    """
    end = end if end is not None else MAX
    return _index_ufunc(a, sub, start, end)


def rindex(a, sub, start=0, end=None):
    """
    Like `rfind`, but raises :exc:`ValueError` when the substring `sub` is
    not found.

    Parameters
    ----------
    a : array-like, with `np.bytes_` or `np.str_` dtype

    sub : array-like, with `np.bytes_` or `np.str_` dtype

    start, end : array-like, with any integer dtype, optional

    Returns
    -------
    out : ndarray
       Output array of ints.

    See Also
    --------
    rfind, str.rindex

    Examples
    --------
    >>> a = np.array(["Computer Science"])
    >>> np.strings.rindex(a, "Science", start=0, end=None)
    array([9])
    
    """
    end = end if end is not None else MAX
    return _rindex_ufunc(a, sub, start, end)


def count(a, sub, start=0, end=None):
    """
    Returns an array with the number of non-overlapping occurrences of
    substring ``sub`` in the range [``start``, ``end``).

    Parameters
    ----------
    a : array_like, with `np.bytes_` or `np.str_` dtype

    sub : array_like, with `np.bytes_` or `np.str_` dtype
       The substring to search for.

    start, end : array_like, with any integer dtype
        The range to look in, interpreted as in slice notation.

    Returns
    -------
    y : ndarray
        Output array of ints

    See Also
    --------
    str.count

    Examples
    --------
    >>> c = np.array(['aAaAaA', '  aA  ', 'abBABba'])
    >>> c
    array(['aAaAaA', '  aA  ', 'abBABba'], dtype='<U7')
    >>> np.strings.count(c, 'A')
    array([3, 1, 1])
    >>> np.strings.count(c, 'aA')
    array([3, 1, 0])
    >>> np.strings.count(c, 'A', start=1, end=4)
    array([2, 1, 1])
    >>> np.strings.count(c, 'A', start=1, end=3)
    array([1, 0, 0])

    """
    end = end if end is not None else MAX
    return _count_ufunc(a, sub, start, end)


def startswith(a, prefix, start=0, end=None):
    """
    Returns a boolean array which is `True` where the string element
    in ``a`` starts with ``prefix``, otherwise `False`.

    Parameters
    ----------
    a : array_like, with `np.bytes_` or `np.str_` dtype

    prefix : array_like, with `np.bytes_` or `np.str_` dtype

    start, end : array_like, with any integer dtype
        With ``start``, test beginning at that position. With ``end``,
        stop comparing at that position.

    Returns
    -------
    out : ndarray
        Output array of bools

    See Also
    --------
    str.startswith

    """
    end = end if end is not None else MAX
    return _startswith_ufunc(a, prefix, start, end)


def endswith(a, suffix, start=0, end=None):
    """
    Returns a boolean array which is `True` where the string element
    in ``a`` ends with ``suffix``, otherwise `False`.

    Parameters
    ----------
    a : array_like, with `np.bytes_` or `np.str_` dtype

    suffix : array_like, with `np.bytes_` or `np.str_` dtype

    start, end : array_like, with any integer dtype
        With ``start``, test beginning at that position. With ``end``,
        stop comparing at that position.

    Returns
    -------
    out : ndarray
        Output array of bools

    See Also
    --------
    str.endswith

    Examples
    --------
    >>> s = np.array(['foo', 'bar'])
    >>> s
    array(['foo', 'bar'], dtype='<U3')
    >>> np.strings.endswith(s, 'ar')
    array([False,  True])
    >>> np.strings.endswith(s, 'a', start=1, end=2)
    array([False,  True])

    """
    end = end if end is not None else MAX
    return _endswith_ufunc(a, suffix, start, end)


def decode(a, encoding=None, errors=None):
    r"""
    Calls :meth:`bytes.decode` element-wise.

    The set of available codecs comes from the Python standard library,
    and may be extended at runtime.  For more information, see the
    :mod:`codecs` module.

    Parameters
    ----------
    a : array_like, with `np.bytes_` or `np.str_` dtype

    encoding : str, optional
       The name of an encoding

    errors : str, optional
       Specifies how to handle encoding errors

    Returns
    -------
    out : ndarray

    See Also
    --------
    :py:meth:`bytes.decode`

    Notes
    -----
    The type of the result will depend on the encoding specified.

    Examples
    --------
    >>> c = np.array([b'\x81\xc1\x81\xc1\x81\xc1', b'@@\x81\xc1@@',
    ...               b'\x81\x82\xc2\xc1\xc2\x82\x81'])
    >>> c
    array([b'\x81\xc1\x81\xc1\x81\xc1', b'@@\x81\xc1@@',
           b'\x81\x82\xc2\xc1\xc2\x82\x81'], dtype='|S7')
    >>> np.strings.decode(c, encoding='cp037')
    array(['aAaAaA', '  aA  ', 'abBABba'], dtype='<U7')

    """
    return _to_bytes_or_str_array(
        _vec_string(a, np.object_, 'decode', _clean_args(encoding, errors)),
        np.str_(''))


def encode(a, encoding=None, errors=None):
    """
    Calls :meth:`str.encode` element-wise.

    The set of available codecs comes from the Python standard library,
    and may be extended at runtime. For more information, see the
    :mod:`codecs` module.

    Parameters
    ----------
    a : array_like, with `np.bytes_` or `np.str_` dtype

    encoding : str, optional
       The name of an encoding

    errors : str, optional
       Specifies how to handle encoding errors

    Returns
    -------
    out : ndarray

    See Also
    --------
    str.encode

    Notes
    -----
    The type of the result will depend on the encoding specified.

    Examples
    --------
    >>> a = np.array(['aAaAaA', '  aA  ', 'abBABba'])
    >>> np.strings.encode(a, encoding='cp037')
    array([b'\x81\xc1\x81\xc1\x81\xc1', b'@@\x81\xc1@@',
       b'\x81\x82\xc2\xc1\xc2\x82\x81'], dtype='|S7')
       
    """
    return _to_bytes_or_str_array(
        _vec_string(a, np.object_, 'encode', _clean_args(encoding, errors)),
        np.bytes_(b''))


def expandtabs(a, tabsize=8):
    """
    Return a copy of each string element where all tab characters are
    replaced by one or more spaces.

    Calls :meth:`str.expandtabs` element-wise.

    Return a copy of each string element where all tab characters are
    replaced by one or more spaces, depending on the current column
    and the given `tabsize`. The column number is reset to zero after
    each newline occurring in the string. This doesn't understand other
    non-printing characters or escape sequences.

    Parameters
    ----------
    a : array_like, with `np.bytes_` or `np.str_` dtype
        Input array
    tabsize : int, optional
        Replace tabs with `tabsize` number of spaces.  If not given defaults
        to 8 spaces.

    Returns
    -------
    out : ndarray
        Output array of str or unicode, depending on input type

    See Also
    --------
    str.expandtabs

    Examples
    --------
    >>> a = np.array(['\t\tHello\tworld'])  
    >>> np.strings.expandtabs(a, tabsize=4)  # doctest: +SKIP
    array(['        Hello   world'], dtype='<U21')  # doctest: +SKIP

    """
    return _to_bytes_or_str_array(
        _vec_string(a, np.object_, 'expandtabs', (tabsize,)), a)


def center(a, width, fillchar=' '):
    """
    Return a copy of `a` with its elements centered in a string of
    length `width`.

    Calls :meth:`str.center` element-wise.

    Parameters
    ----------
    a : array_like, with `np.bytes_` or `np.str_` dtype

    width : int
        The length of the resulting strings
    fillchar : str or unicode, optional
        The padding character to use (default is space).

    Returns
    -------
    out : ndarray
        Output array of str or unicode, depending on input
        types

    See Also
    --------
    str.center
    
    Notes
    -----
    This function is intended to work with arrays of strings.  The
    fill character is not applied to numeric types.

    Examples
    --------
    >>> c = np.array(['a1b2','1b2a','b2a1','2a1b']); c
    array(['a1b2', '1b2a', 'b2a1', '2a1b'], dtype='<U4')
    >>> np.strings.center(c, width=9)
    array(['   a1b2  ', '   1b2a  ', '   b2a1  ', '   2a1b  '], dtype='<U9')
    >>> np.strings.center(c, width=9, fillchar='*')
    array(['***a1b2**', '***1b2a**', '***b2a1**', '***2a1b**'], dtype='<U9')
    >>> np.strings.center(c, width=1)
    array(['a', '1', 'b', '2'], dtype='<U1')

    """
    a_arr = np.asarray(a)
    width_arr = np.asarray(width)
    size = int(np.max(width_arr.flat))
    if np.issubdtype(a_arr.dtype, np.bytes_):
        fillchar = np._utils.asbytes(fillchar)
    return _vec_string(
        a_arr, type(a_arr.dtype)(size), 'center', (width_arr, fillchar))


def ljust(a, width, fillchar=' '):
    """
    Return an array with the elements of `a` left-justified in a
    string of length `width`.

    Calls :meth:`str.ljust` element-wise.

    Parameters
    ----------
    a : array_like, with `np.bytes_` or `np.str_` dtype

    width : int
        The length of the resulting strings
    fillchar : str or unicode, optional
        The character to use for padding

    Returns
    -------
    out : ndarray
        Output array of str or unicode, depending on input type

    See Also
    --------
    str.ljust

    Examples
    --------
    >>> c = np.array(['aAaAaA', '  aA  ', 'abBABba'])
    >>> np.strings.ljust(c, width=3)
    array(['aAa', '  a', 'abB'], dtype='<U3')
    
    """
    a_arr = np.asarray(a)
    width_arr = np.asarray(width)
    size = int(np.max(width_arr.flat))
    if np.issubdtype(a_arr.dtype, np.bytes_):
        fillchar = np._utils.asbytes(fillchar)
    return _vec_string(
        a_arr, type(a_arr.dtype)(size), 'ljust', (width_arr, fillchar))


def rjust(a, width, fillchar=' '):
    """
    Return an array with the elements of `a` right-justified in a
    string of length `width`.

    Calls :meth:`str.rjust` element-wise.

    Parameters
    ----------
    a : array_like, with `np.bytes_` or `np.str_` dtype

    width : int
        The length of the resulting strings
    fillchar : str or unicode, optional
        The character to use for padding

    Returns
    -------
    out : ndarray
        Output array of str or unicode, depending on input type

    See Also
    --------
    str.rjust

    Examples
    --------
    >>> a = np.array(['aAaAaA', '  aA  ', 'abBABba'])
    >>> np.strings.rjust(a, width=3)
    array(['aAa', '  a', 'abB'], dtype='<U3')
    
    """
    a_arr = np.asarray(a)
    width_arr = np.asarray(width)
    size = int(np.max(width_arr.flat))
    if np.issubdtype(a_arr.dtype, np.bytes_):
        fillchar = np._utils.asbytes(fillchar)
    return _vec_string(
        a_arr, type(a_arr.dtype)(size), 'rjust', (width_arr, fillchar))


def lstrip(a, chars=None):
    """
    For each element in `a`, return a copy with the leading characters
    removed.

    Parameters
    ----------
    a : array-like, with ``StringDType``, ``bytes_``, or ``str_`` dtype
    chars : scalar with the same dtype as ``a``, optional
       The ``chars`` argument is a string specifying the set of
       characters to be removed. If ``None``, the ``chars``
       argument defaults to removing whitespace. The ``chars`` argument
       is not a prefix or suffix; rather, all combinations of its
       values are stripped.

    Returns
    -------
    out : ndarray
        Output array of ``bytes_`` or ``str_`` dtype

    See Also
    --------
    str.lstrip

    Examples
    --------
    >>> c = np.array(['aAaAaA', '  aA  ', 'abBABba'])
    >>> c
    array(['aAaAaA', '  aA  ', 'abBABba'], dtype='<U7')
    # The 'a' variable is unstripped from c[1] because of leading whitespace.
    >>> np.strings.lstrip(c, 'a')
    array(['AaAaA', '  aA  ', 'bBABba'], dtype='<U7')
    >>> np.strings.lstrip(c, 'A') # leaves c unchanged
    array(['aAaAaA', '  aA  ', 'abBABba'], dtype='<U7')
    >>> (np.strings.lstrip(c, ' ') == np.strings.lstrip(c, '')).all()
    np.False_
    >>> (np.strings.lstrip(c, ' ') == np.strings.lstrip(c)).all()
    np.True_

    """
    if chars is None:
        return _lstrip_whitespace(a)
    return _lstrip_chars(a, chars)


def rstrip(a, chars=None):
    """
    For each element in `a`, return a copy with the trailing characters
    removed.

    Parameters
    ----------
    a : array-like, with ``StringDType``, ``bytes_``, or ``str_`` dtype
    chars : scalar with the same dtype as ``a``, optional
       The ``chars`` argument is a string specifying the set of
       characters to be removed. If ``None``, the ``chars``
       argument defaults to removing whitespace. The ``chars`` argument
       is not a prefix or suffix; rather, all combinations of its
       values are stripped.

    Returns
    -------
    out : ndarray
        Output array of ``bytes_`` or ``str_`` dtype

    See Also
    --------
    str.rstrip

    Examples
    --------
    >>> c = np.array(['aAaAaA', 'abBABba'])
    >>> c
    array(['aAaAaA', 'abBABba'], dtype='<U7')
    >>> np.strings.rstrip(c, 'a')
    array(['aAaAaA', 'abBABb'], dtype='<U7')
    >>> np.strings.rstrip(c, 'A')
    array(['aAaAa', 'abBABba'], dtype='<U7')

    """
    if chars is None:
        return _rstrip_whitespace(a)
    return _rstrip_chars(a, chars)


def strip(a, chars=None):
    """
    For each element in `a`, return a copy with the leading and
    trailing characters removed.

    Parameters
    ----------
    a : array-like, with ``StringDType``, ``bytes_``, or ``str_`` dtype
    chars : scalar with the same dtype as ``a``, optional
       The ``chars`` argument is a string specifying the set of
       characters to be removed. If ``None``, the ``chars``
       argument defaults to removing whitespace. The ``chars`` argument
       is not a prefix or suffix; rather, all combinations of its
       values are stripped.

    Returns
    -------
    out : ndarray
        Output array of ``bytes_`` or ``str_`` dtype

    See Also
    --------
    str.strip

    Examples
    --------
    >>> c = np.array(['aAaAaA', '  aA  ', 'abBABba'])
    >>> c
    array(['aAaAaA', '  aA  ', 'abBABba'], dtype='<U7')
    >>> np.strings.strip(c)
    array(['aAaAaA', 'aA', 'abBABba'], dtype='<U7')
    # 'a' unstripped from c[1] because of leading whitespace.
    >>> np.strings.strip(c, 'a')
    array(['AaAaA', '  aA  ', 'bBABb'], dtype='<U7')
    # 'A' unstripped from c[1] because of trailing whitespace.
    >>> np.strings.strip(c, 'A')
    array(['aAaAa', '  aA  ', 'abBABba'], dtype='<U7')

    """
    if chars is None:
        return _strip_whitespace(a)
    return _strip_chars(a, chars)


def zfill(a, width):
    """
    Return the numeric string left-filled with zeros

    Calls :meth:`str.zfill` element-wise.

    Parameters
    ----------
    a : array_like, with `np.bytes_` or `np.str_` dtype
        Input array.
    width : int
        Width of string to left-fill elements in `a`.

    Returns
    -------
    out : ndarray, {str, unicode}
        Output array of str or unicode, depending on input type

    See Also
    --------
    str.zfill

    Examples
    --------
    >>> np.strings.zfill('1', 3)
    array('001', dtype='<U3')

    """
    a_arr = np.asarray(a)
    width_arr = np.asarray(width)
    size = int(np.max(width_arr.flat))
    return _vec_string(
        a_arr, type(a_arr.dtype)(size), 'zfill', (width_arr,))


def upper(a):
    """
    Return an array with the elements converted to uppercase.

    Calls :meth:`str.upper` element-wise.

    For 8-bit strings, this method is locale-dependent.

    Parameters
    ----------
    a : array_like, with `np.bytes_` or `np.str_` dtype
        Input array.

    Returns
    -------
    out : ndarray, {str, unicode}
        Output array of str or unicode, depending on input type

    See Also
    --------
    str.upper

    Examples
    --------
    >>> c = np.array(['a1b c', '1bca', 'bca1']); c
    array(['a1b c', '1bca', 'bca1'], dtype='<U5')
    >>> np.strings.upper(c)
    array(['A1B C', '1BCA', 'BCA1'], dtype='<U5')

    """
    a_arr = np.asarray(a)
    return _vec_string(a_arr, a_arr.dtype, 'upper')


def lower(a):
    """
    Return an array with the elements converted to lowercase.

    Call :meth:`str.lower` element-wise.

    For 8-bit strings, this method is locale-dependent.

    Parameters
    ----------
    a : array_like, with `np.bytes_` or `np.str_` dtype
        Input array.

    Returns
    -------
    out : ndarray, {str, unicode}
        Output array of str or unicode, depending on input type

    See Also
    --------
    str.lower

    Examples
    --------
    >>> c = np.array(['A1B C', '1BCA', 'BCA1']); c
    array(['A1B C', '1BCA', 'BCA1'], dtype='<U5')
    >>> np.strings.lower(c)
    array(['a1b c', '1bca', 'bca1'], dtype='<U5')

    """
    a_arr = np.asarray(a)
    return _vec_string(a_arr, a_arr.dtype, 'lower')


def swapcase(a):
    """
    Return element-wise a copy of the string with
    uppercase characters converted to lowercase and vice versa.

    Calls :meth:`str.swapcase` element-wise.

    For 8-bit strings, this method is locale-dependent.

    Parameters
    ----------
    a : array_like, with `np.bytes_` or `np.str_` dtype
        Input array.

    Returns
    -------
    out : ndarray, {str, unicode}
        Output array of str or unicode, depending on input type

    See Also
    --------
    str.swapcase

    Examples
    --------
    >>> c=np.array(['a1B c','1b Ca','b Ca1','cA1b'],'S5'); c
    array(['a1B c', '1b Ca', 'b Ca1', 'cA1b'],
        dtype='|S5')
    >>> np.strings.swapcase(c)
    array(['A1b C', '1B cA', 'B cA1', 'Ca1B'],
        dtype='|S5')

    """
    a_arr = np.asarray(a)
    return _vec_string(a_arr, a_arr.dtype, 'swapcase')


def capitalize(a):
    """
    Return a copy of ``a`` with only the first character of each element
    capitalized.

    Calls :meth:`str.capitalize` element-wise.

    For byte strings, this method is locale-dependent.

    Parameters
    ----------
    a : array_like, with `np.bytes_` or `np.str_` dtype
        Input array of strings to capitalize.

    Returns
    -------
    out : ndarray
        Output array of str or unicode, depending on input
        types

    See Also
    --------
    str.capitalize

    Examples
    --------
    >>> c = np.array(['a1b2','1b2a','b2a1','2a1b'],'S4'); c
    array(['a1b2', '1b2a', 'b2a1', '2a1b'],
        dtype='|S4')
    >>> np.strings.capitalize(c)
    array(['A1b2', '1b2a', 'B2a1', '2a1b'],
        dtype='|S4')

    """
    a_arr = np.asarray(a)
    return _vec_string(a_arr, a_arr.dtype, 'capitalize')


def title(a):
    """
    Return element-wise title cased version of string or unicode.

    Title case words start with uppercase characters, all remaining cased
    characters are lowercase.

    Calls :meth:`str.title` element-wise.

    For 8-bit strings, this method is locale-dependent.

    Parameters
    ----------
    a : array_like, with `np.bytes_` or `np.str_` dtype
        Input array.

    Returns
    -------
    out : ndarray
        Output array of str or unicode, depending on input type

    See Also
    --------
    str.title

    Examples
    --------
    >>> c=np.array(['a1b c','1b ca','b ca1','ca1b'],'S5'); c
    array(['a1b c', '1b ca', 'b ca1', 'ca1b'],
        dtype='|S5')
    >>> np.strings.title(c)
    array(['A1B C', '1B Ca', 'B Ca1', 'Ca1B'],
        dtype='|S5')

    """
    a_arr = np.asarray(a)
    return _vec_string(a_arr, a_arr.dtype, 'title')


def replace(a, old, new, count=-1):
    """
    For each element in ``a``, return a copy of the string with
    occurrences of substring ``old`` replaced by ``new``.

    Parameters
    ----------
    a : array_like, with ``bytes_`` or ``str_`` dtype

    old, new : array_like, with ``bytes_`` or ``str_`` dtype

    count : array_like, with ``int_`` dtype
        If the optional argument ``count`` is given, only the first
        ``count`` occurrences are replaced.

    Returns
    -------
    out : ndarray
        Output array of ``str_`` or ``bytes_`` dtype

    See Also
    --------
    str.replace
    
    Examples
    --------
    >>> a = np.array(["That is a mango", "Monkeys eat mangos"])
    >>> np.strings.replace(a, 'mango', 'banana')
    array(['That is a banana', 'Monkeys eat bananas'], dtype='<U19')

    >>> a = np.array(["The dish is fresh", "This is it"])
    >>> np.strings.replace(a, 'is', 'was')
    array(['The dwash was fresh', 'Thwas was it'], dtype='<U19')
    
    """
    from numpy._core.umath import count as count_occurences

    arr = np.asanyarray(a)
    a_dt = arr.dtype
    old = np.asanyarray(old, dtype=getattr(old, 'dtype', a_dt))
    new = np.asanyarray(new, dtype=getattr(new, 'dtype', a_dt))

    max_int64 = np.iinfo(np.int64).max
    counts = count_occurences(arr, old, 0, max_int64)
    count = np.asanyarray(count)
    counts = np.where(count < 0, counts, np.minimum(counts, count))

    if arr.dtype.char == "T":
        shape = np.broadcast_shapes(counts.shape, new.shape, old.shape)
        out = np.empty_like(arr, shape=shape)
    else:
        buffersizes = str_len(arr) + counts * (str_len(new) - str_len(old))
        out_dtype = f"{arr.dtype.char}{buffersizes.max()}"
        out = np.empty_like(arr, shape=buffersizes.shape, dtype=out_dtype)
    return _replace(arr, old, new, counts, out=out)


def join(sep, seq):
    """
    Return a string which is the concatenation of the strings in the
    sequence `seq`.

    Calls :meth:`str.join` element-wise.

    Parameters
    ----------
    sep : array_like, with `np.bytes_` or `np.str_` dtype
    seq : array_like, with `np.bytes_` or `np.str_` dtype

    Returns
    -------
    out : ndarray
        Output array of str or unicode, depending on input types

    See Also
    --------
    str.join

    Examples
    --------
    >>> np.strings.join('-', 'osd')
    array('o-s-d', dtype='<U5')

    >>> np.strings.join(['-', '.'], ['ghc', 'osd'])
    array(['g-h-c', 'o.s.d'], dtype='<U5')

    """
    return _to_bytes_or_str_array(
        _vec_string(sep, np.object_, 'join', (seq,)), seq)


def split(a, sep=None, maxsplit=None):
    """
    For each element in `a`, return a list of the words in the
    string, using `sep` as the delimiter string.

    Calls :meth:`str.split` element-wise.

    Parameters
    ----------
    a : array_like, with `np.bytes_` or `np.str_` dtype

    sep : str or unicode, optional
       If `sep` is not specified or None, any whitespace string is a
       separator.

    maxsplit : int, optional
        If `maxsplit` is given, at most `maxsplit` splits are done.

    Returns
    -------
    out : ndarray
        Array of list objects

    Examples
    --------
    >>> x = np.array("Numpy is nice!")
    >>> np.strings.split(x, " ")
    array(list(['Numpy', 'is', 'nice!']), dtype=object)

    >>> np.strings.split(x, " ", 1)
    array(list(['Numpy', 'is nice!']), dtype=object)

    See Also
    --------
    str.split, rsplit

    """
    # This will return an array of lists of different sizes, so we
    # leave it as an object array
    return _vec_string(
        a, np.object_, 'split', [sep] + _clean_args(maxsplit))


def rsplit(a, sep=None, maxsplit=None):
    """
    For each element in `a`, return a list of the words in the
    string, using `sep` as the delimiter string.

    Calls :meth:`str.rsplit` element-wise.

    Except for splitting from the right, `rsplit`
    behaves like `split`.

    Parameters
    ----------
    a : array_like, with `np.bytes_` or `np.str_` dtype

    sep : str or unicode, optional
        If `sep` is not specified or None, any whitespace string
        is a separator.
    maxsplit : int, optional
        If `maxsplit` is given, at most `maxsplit` splits are done,
        the rightmost ones.

    Returns
    -------
    out : ndarray
       Array of list objects

    See Also
    --------
    str.rsplit, split

    Examples
    --------
    >>> a = np.array(['aAaAaA', 'abBABba'])
    >>> np.strings.rsplit(a, 'A')
    array([list(['a', 'a', 'a', '']), list(['abB', 'Bba'])], dtype=object)
    
    """
    # This will return an array of lists of different sizes, so we
    # leave it as an object array
    return _vec_string(
        a, np.object_, 'rsplit', [sep] + _clean_args(maxsplit))


def splitlines(a, keepends=None):
    """
    For each element in `a`, return a list of the lines in the
    element, breaking at line boundaries.

    Calls :meth:`str.splitlines` element-wise.

    Parameters
    ----------
    a : array_like, with `np.bytes_` or `np.str_` dtype

    keepends : bool, optional
        Line breaks are not included in the resulting list unless
        keepends is given and true.

    Returns
    -------
    out : ndarray
        Array of list objects

    See Also
    --------
    str.splitlines

    """
    return _vec_string(
        a, np.object_, 'splitlines', _clean_args(keepends))


def partition(a, sep):
    """
    Partition each element in `a` around `sep`.

    Calls :meth:`str.partition` element-wise.

    For each element in `a`, split the element as the first
    occurrence of `sep`, and return 3 strings containing the part
    before the separator, the separator itself, and the part after
    the separator. If the separator is not found, return 3 strings
    containing the string itself, followed by two empty strings.

    Parameters
    ----------
    a : array_like, with `np.bytes_` or `np.str_` dtype
        Input array
    sep : {str, unicode}
        Separator to split each string element in `a`.

    Returns
    -------
    out : ndarray, {str, unicode}
        Output array of str or unicode, depending on input type.
        The output array will have an extra dimension with 3
        elements per input element.

    Examples
    --------
    >>> x = np.array(["Numpy is nice!"])
    >>> np.strings.partition(x, " ")
    array([['Numpy', ' ', 'is nice!']], dtype='<U8')
    
    See Also
    --------
    str.partition

    """
    return _to_bytes_or_str_array(
        _vec_string(a, np.object_, 'partition', (sep,)), a)


def rpartition(a, sep):
    """
    Partition (split) each element around the right-most separator.

    Calls :meth:`str.rpartition` element-wise.

    For each element in `a`, split the element as the last
    occurrence of `sep`, and return 3 strings containing the part
    before the separator, the separator itself, and the part after
    the separator. If the separator is not found, return 3 strings
    containing the string itself, followed by two empty strings.

    Parameters
    ----------
    a : array_like, with `np.bytes_` or `np.str_` dtype
        Input array
    sep : str or unicode
        Right-most separator to split each element in array.

    Returns
    -------
    out : ndarray
        Output array of string or unicode, depending on input
        type.  The output array will have an extra dimension with
        3 elements per input element.

    See Also
    --------
    str.rpartition

    Examples
    --------
    >>> a = np.array(['aAaAaA', '  aA  ', 'abBABba'])
    >>> np.strings.rpartition(a, 'A')
    array([['aAaAa', 'A', ''],
       ['  a', 'A', '  '],
       ['abB', 'A', 'Bba']], dtype='<U5')

    """
    return _to_bytes_or_str_array(
        _vec_string(a, np.object_, 'rpartition', (sep,)), a)


def translate(a, table, deletechars=None):
    """
    For each element in `a`, return a copy of the string where all
    characters occurring in the optional argument `deletechars` are
    removed, and the remaining characters have been mapped through the
    given translation table.

    Calls :meth:`str.translate` element-wise.

    Parameters
    ----------
    a : array-like, with `np.bytes_` or `np.str_` dtype

    table : str of length 256

    deletechars : str

    Returns
    -------
    out : ndarray
        Output array of str or unicode, depending on input type

    See Also
    --------
    str.translate

    Examples
    --------
    >>> a = np.array(['a1b c', '1bca', 'bca1'])
    >>> table = a[0].maketrans('abc', '123')
    >>> deletechars = ' '
    >>> np.char.translate(a, table, deletechars)
    array(['112 3', '1231', '2311'], dtype='<U5')
    
    """
    a_arr = np.asarray(a)
    if issubclass(a_arr.dtype.type, np.str_):
        return _vec_string(
            a_arr, a_arr.dtype, 'translate', (table,))
    else:
        return _vec_string(
            a_arr,
            a_arr.dtype,
            'translate',
            [table] + _clean_args(deletechars)
        )<|MERGE_RESOLUTION|>--- conflicted
+++ resolved
@@ -40,28 +40,16 @@
 __all__ = [
     # UFuncs
     "equal", "not_equal", "less", "less_equal", "greater", "greater_equal",
-<<<<<<< HEAD
     "add", "isalpha", "isdigit", "isspace", "isalnum", "islower", "isupper",
-    "istitle", "isdecimal", "isnumeric", "str_len", "find", "rfind", "count",
-    "startswith", "endswith", "lstrip", "rstrip", "strip", "replace",
+    "istitle", "isdecimal", "isnumeric", "str_len", "find", "rfind",  "index",
+    "rindex", "count", "startswith", "endswith", "lstrip", "rstrip", "strip",
+    "replace",
 
     # _vec_string - Will gradually become ufuncs as well
-    "multiply", "mod", "index",
-    "rindex", "decode", "encode", "expandtabs", "center",
+    "multiply", "mod", "decode", "encode", "expandtabs", "center",
     "ljust", "rjust", "zfill", "upper", "lower", "swapcase", "capitalize",
     "title", "join", "split", "rsplit", "splitlines",
     "partition", "rpartition", "translate",
-=======
-    "add", "isalpha", "isdigit", "isspace", "isdecimal", "isnumeric",
-    "str_len", "find", "rfind", "index", "rindex", "count", "startswith",
-    "endswith", "lstrip", "rstrip", "strip", "replace", 
-
-    # _vec_string - Will gradually become ufuncs as well
-    "isalnum", "islower", "istitle", "isupper", "multiply", "mod", "decode",
-    "encode", "expandtabs", "center", "ljust", "rjust", "zfill", "upper",
-    "lower", "swapcase", "capitalize", "title", "join", "split", "rsplit",
-    "splitlines", "partition", "rpartition", "translate",
->>>>>>> 308273e9
 ]
 
 
